#ifndef TRITON_CONVERSION_TRITONGPU_TO_LLVM_BASE_H
#define TRITON_CONVERSION_TRITONGPU_TO_LLVM_BASE_H

// TODO: refactor so that it doesn't fail if Allocation.h
// is included after utility.h (due to conflict in `store` macro
// and <atomic>
#include "triton/Analysis/Allocation.h"

#include "TypeConverter.h"
//
#include "Utility.h"
#include "mlir/IR/TypeUtilities.h"
#include "triton/Analysis/AxisInfo.h"
#include "triton/Dialect/NVGPU/IR/Dialect.h"
#include "triton/Dialect/TritonNvidiaGPU/IR/Dialect.h"
#include "triton/Target/PTX/TmaMetadata.h"
#include <set>

#define DEBUG_TYPE "ttgpu_to_llvm"

constexpr ::llvm::StringLiteral kAttrNumTMALoadDescsName =
    "triton_gpu.num-tma-load";
constexpr ::llvm::StringLiteral kAttrNumTMAStoreDescsName =
    "triton_gpu.num-tma-store";
using namespace mlir;
using namespace mlir::triton;

using ::mlir::LLVM::delinearize;
using ::mlir::LLVM::SharedMemoryObject;
using ::mlir::triton::gpu::BlockedEncodingAttr;
using ::mlir::triton::gpu::CTALayoutAttr;
using ::mlir::triton::gpu::DotOperandEncodingAttr;
using ::mlir::triton::gpu::MmaEncodingAttr;
using ::mlir::triton::gpu::SliceEncodingAttr;
using ::mlir::triton::gpu::TMAMetadataTy;
namespace ttng = ::mlir::triton::nvidia_gpu;

typedef DenseMap<Operation *, triton::MakeTensorPtrOp> TensorPtrMapT;

namespace mlir {
namespace LLVM {

// Helper function for using printf in LLVM conversion.
void vprintf(StringRef msg, ValueRange args,
             ConversionPatternRewriter &rewriter);

void vprintf_array(Value thread, ArrayRef<Value> arr, std::string info,
                   std::string elem_repr, ConversionPatternRewriter &builder);

} // namespace LLVM
} // namespace mlir

// FuncOpConversion/FuncOpConversionBase is borrowed from
// https://github.com/llvm/llvm-project/blob/fae656b2dd80246c3c6f01e9c77c49560368752c/mlir/lib/Conversion/FuncToLLVM/FuncToLLVM.cpp#L276
// since it is not exposed on header files in mlir v14
// TODO(Superjomn): remove the code when MLIR v15.0 is included.
// All the rights are reserved by the LLVM community.

struct FuncOpConversionBase : public ConvertOpToLLVMPattern<triton::FuncOp> {
protected:
  /// Only retain those attributes that are not constructed by
  /// `LLVMFuncOp::build`. If `filterArgAttrs` is set, also filter out argument
  /// attributes.
  static void filterFuncAttributes(triton::FuncOp op, bool filterArgAttrs,
                                   SmallVectorImpl<NamedAttribute> &result) {

    for (const auto &attr : op->getAttrs()) {
      if (attr.getName() == SymbolTable::getSymbolAttrName() ||
          attr.getName() == op.getFunctionTypeAttrName() ||
          attr.getName() == "std.varargs" ||
          (filterArgAttrs && attr.getName() == op.getArgAttrsAttrName()))
        continue;
      result.push_back(attr);
    }
  }

  /// Helper function for wrapping all attributes into a single DictionaryAttr
  static auto wrapAsStructAttrs(OpBuilder &b, ArrayAttr attrs) {
    return DictionaryAttr::get(b.getContext(),
                               b.getNamedAttr("llvm.struct_attrs", attrs));
  }

protected:
  using ConvertOpToLLVMPattern<triton::FuncOp>::ConvertOpToLLVMPattern;

  // Convert input FuncOp to LLVMFuncOp by using the LLVMTypeConverter provided
  // to this legalization pattern.
  LLVM::LLVMFuncOp
  convertFuncOpToLLVMFuncOp(triton::FuncOp funcOp,
                            ConversionPatternRewriter &rewriter) const {
    // Convert the original function arguments. They are converted using the
    // LLVMTypeConverter provided to this legalization pattern.
    auto varargsAttr = funcOp->getAttrOfType<BoolAttr>("func.varargs");
    TypeConverter::SignatureConversion result(funcOp.getNumArguments());
    auto llvmType = getTypeConverter()->convertFunctionSignature(
        funcOp.getFunctionType(), varargsAttr && varargsAttr.getValue(), false,
        result);
    if (!llvmType)
      return nullptr;

    // Propagate argument/result attributes to all converted arguments/result
    // obtained after converting a given original argument/result.
    SmallVector<NamedAttribute, 4> attributes;
    filterFuncAttributes(funcOp, /*filterArgAttrs=*/true, attributes);
    if (ArrayAttr resAttrDicts = funcOp.getAllResultAttrs()) {
      assert(!resAttrDicts.empty() && "expected array to be non-empty");
      auto newResAttrDicts =
          (funcOp.getNumResults() == 1)
              ? resAttrDicts
              : rewriter.getArrayAttr(
                    {wrapAsStructAttrs(rewriter, resAttrDicts)});
      attributes.push_back(
          rewriter.getNamedAttr(funcOp.getResAttrsAttrName(), newResAttrDicts));
    }
    if (ArrayAttr argAttrDicts = funcOp.getAllArgAttrs()) {
      SmallVector<Attribute, 4> newArgAttrs(
          llvmType.cast<LLVM::LLVMFunctionType>().getNumParams());
      for (unsigned i = 0, e = funcOp.getNumArguments(); i < e; ++i) {
        auto mapping = result.getInputMapping(i);
        assert(mapping && "unexpected deletion of function argument");
        for (size_t j = 0; j < mapping->size; ++j)
          newArgAttrs[mapping->inputNo + j] = argAttrDicts[i];
      }
      attributes.push_back(rewriter.getNamedAttr(
          funcOp.getArgAttrsAttrName(), rewriter.getArrayAttr(newArgAttrs)));
    }
    for (const auto &pair : llvm::enumerate(attributes)) {
      if (pair.value().getName() == "llvm.linkage") {
        attributes.erase(attributes.begin() + pair.index());
        break;
      }
    }

    // Create an LLVM function, use external linkage by default until MLIR
    // functions have linkage.
    LLVM::Linkage linkage = LLVM::Linkage::External;
    if (auto linkageAttr = funcOp->getDiscardableAttr("llvm.linkage")) {
      auto attr = linkageAttr.dyn_cast<mlir::LLVM::LinkageAttr>();
      if (!attr) {
        funcOp->emitError()
            << "Contains llvm.linkage attribute not of type LLVM::LinkageAttr";
        return nullptr;
      }
      linkage = attr.getLinkage();
    }
    auto newFuncOp = rewriter.create<LLVM::LLVMFuncOp>(
        funcOp.getLoc(), funcOp.getName(), llvmType, linkage,
        /*dsoLocal*/ false, LLVM::CConv::C, attributes);
    rewriter.inlineRegionBefore(funcOp.getBody(), newFuncOp.getBody(),
                                newFuncOp.end());
    if (failed(rewriter.convertRegionTypes(&newFuncOp.getBody(), *typeConverter,
                                           &result)))
      return nullptr;

    return newFuncOp;
  }
};

struct IndexCacheKeyT {
  Attribute layout;
  RankedTensorType type;
  bool withCTAOffset;
};

struct CacheKeyDenseMapInfo {
  static IndexCacheKeyT getEmptyKey() {
    auto *pointer = llvm::DenseMapInfo<void *>::getEmptyKey();
    return {mlir::Attribute(static_cast<mlir::Attribute::ImplType *>(pointer)),
            RankedTensorType{}, true};
  }
  static IndexCacheKeyT getTombstoneKey() {
    auto *pointer = llvm::DenseMapInfo<void *>::getTombstoneKey();
    auto tombstone = llvm::DenseMapInfo<RankedTensorType>::getTombstoneKey();
    return {mlir::Attribute(static_cast<mlir::Attribute::ImplType *>(pointer)),
            tombstone, true};
  }
  static unsigned getHashValue(IndexCacheKeyT key) {
    return llvm::hash_combine(mlir::hash_value(key.layout),
                              mlir::hash_value(key.type),
                              llvm::hash_value(key.withCTAOffset));
  }
  static bool isEqual(IndexCacheKeyT LHS, IndexCacheKeyT RHS) {
    return LHS.layout == RHS.layout && LHS.type == RHS.type &&
           LHS.withCTAOffset == RHS.withCTAOffset;
  }
};

class ConvertTritonGPUOpToLLVMPatternBase {
public:
  // Two levels of value cache in emitting indices calculation:
  // Key: {layout, shape, withCTAOffset}
  struct IndexCacheInfo {
    DenseMap<IndexCacheKeyT, SmallVector<Value>, CacheKeyDenseMapInfo>
        *baseIndexCache;
    DenseMap<IndexCacheKeyT, SmallVector<SmallVector<Value>>,
             CacheKeyDenseMapInfo> *indexCache;
    OpBuilder::InsertPoint *indexInsertPoint;
  };

  explicit ConvertTritonGPUOpToLLVMPatternBase(
      TritonGPUToLLVMTypeConverter &typeConverter)
      : converter(&typeConverter) {}

  explicit ConvertTritonGPUOpToLLVMPatternBase(
      TritonGPUToLLVMTypeConverter &typeConverter,
      IndexCacheInfo indexCacheInfo)
      : converter(&typeConverter), indexCacheInfo(indexCacheInfo) {}

  explicit ConvertTritonGPUOpToLLVMPatternBase(
      TritonGPUToLLVMTypeConverter &typeConverter, ModuleAllocation &allocation)
      : converter(&typeConverter), allocation(&allocation) {}

  explicit ConvertTritonGPUOpToLLVMPatternBase(
      TritonGPUToLLVMTypeConverter &typeConverter, ModuleAllocation &allocation,
      IndexCacheInfo indexCacheInfo)
      : converter(&typeConverter), allocation(&allocation),
        indexCacheInfo(indexCacheInfo) {}

  explicit ConvertTritonGPUOpToLLVMPatternBase(
      TritonGPUToLLVMTypeConverter &typeConverter, ModuleAllocation &allocation,
      TMAMetadataTy *tmaMetadata)
      : converter(&typeConverter), allocation(&allocation),
        tmaMetadata(tmaMetadata) {}

  TritonGPUToLLVMTypeConverter *getTypeConverter() const { return converter; }

  static Value
  getStructFromSharedMemoryObject(Location loc,
                                  const SharedMemoryObject &smemObj,
                                  ConversionPatternRewriter &rewriter) {
    auto elems = smemObj.getElems();
    auto types = smemObj.getTypes();
    auto structTy =
        LLVM::LLVMStructType::getLiteral(rewriter.getContext(), types);
    // pack into struct
    Value llvmStruct = rewriter.create<LLVM::UndefOp>(loc, structTy);
    for (const auto &v : llvm::enumerate(elems)) {
      assert(v.value() && "can not insert null values");
      llvmStruct = insert_val(structTy, llvmStruct, v.value(), v.index());
    }
    return llvmStruct;
  }

  // Returns CTA level thread idx
  Value getThreadIdInCTA(ConversionPatternRewriter &rewriter,
                         Location loc) const {
    Value tid = rewriter.create<::mlir::gpu::ThreadIdOp>(
        loc, ::mlir::gpu::Dimension::x);
    return rewriter.create<arith::IndexCastOp>(loc, i32_ty, tid);
  }

  // Returns CTA level thread idx for not ws mode.
  // Returns agent level thread idx for ws mode.
  Value getThreadId(ConversionPatternRewriter &rewriter, Location loc) const {
    Value tid = getThreadIdInCTA(rewriter, loc);
    auto mod = rewriter.getBlock()->getParent()->getParentOfType<ModuleOp>();
    if (ttng::TritonNvidiaGPUDialect::getWSSupportedAttr(mod)) {
      Value _128 = rewriter.create<arith::ConstantIntOp>(loc, 128, 32);
      tid = rewriter.create<arith::RemSIOp>(loc, tid, _128);
    }
    return tid;
  }

  Value getClusterCTAId(ConversionPatternRewriter &rewriter,
                        Location loc) const {
    return rewriter.create<triton::nvgpu::ClusterCTAIdOp>(
        loc, rewriter.getI32Type());
  }

  // -----------------------------------------------------------------------
  // Shared memory utilities
  // -----------------------------------------------------------------------
  template <typename T>
  Value getSharedMemoryBase(Location loc, ConversionPatternRewriter &rewriter,
                            T value) const {
    auto ptrTy = LLVM::LLVMPointerType::get(
        this->getTypeConverter()->convertType(rewriter.getI8Type()), 3);
    FunctionOpInterface funcOp;
    if constexpr (std::is_pointer_v<T>)
      funcOp = value->template getParentOfType<FunctionOpInterface>();
    else
      funcOp = value.getParentRegion()
                   ->template getParentOfType<FunctionOpInterface>();
    auto *funcAllocation = allocation->getFuncData(funcOp);
    auto smem = allocation->getFunctionSharedMemoryBase(funcOp);
    auto bufferId = funcAllocation->getBufferId(value);
    assert(bufferId != Allocation::InvalidBufferId && "BufferId not found");
    size_t offset = funcAllocation->getOffset(bufferId);
    Value offVal = i32_val(offset);
    Value base = gep(ptrTy, smem, offVal);
    return base;
  }

  DenseMap<unsigned, Value>
  getSwizzledSharedPtrs(Location loc, unsigned inVec, RankedTensorType srcTy,
                        triton::gpu::SharedEncodingAttr resSharedLayout,
                        Type resElemTy, SharedMemoryObject smemObj,
                        ConversionPatternRewriter &rewriter,
                        SmallVectorImpl<Value> &offsetVals,
                        SmallVectorImpl<Value> &srcStrides) const {
    // This utililty computes the pointers for accessing the provided swizzled
    // shared memory layout `resSharedLayout`. More specifically, it computes,
    // for all indices (row, col) of `srcEncoding` such that idx % inVec = 0,
    // the pointer: ptr[(row, col)] = base + (rowOff * strides[ord[1]] +
    // colOff) where :
    //   phase = (row // perPhase) % maxPhase
    //   rowOff = row
    //   colOff = colOffSwizzled + colOffOrdered
    //     colOffSwizzled = ((col // outVec) ^ phase) * outVec
    //     colOffOrdered = (col % outVec) // minVec * minVec
    //
    // Note 1:
    // -------
    // Because swizzling happens at a granularity of outVec, we need to
    // decompose the offset into a swizzled factor and a non-swizzled
    // (ordered) factor
    //
    // Note 2:
    // -------
    // If we have x, y, z of the form:
    // x = 0b00000xxxx
    // y = 0byyyyy0000
    // z = 0b00000zzzz
    // then (x + y) XOR z = 0byyyyxxxx XOR 0b00000zzzz = (x XOR z) + y
    // This means that we can use some immediate offsets for shared memory
    // operations.
    auto dstPtrTy = ptr_ty(getTypeConverter()->convertType(resElemTy), 3);
    auto dstOffset = dot(rewriter, loc, offsetVals, smemObj.strides);
    Value dstPtrBase = gep(dstPtrTy, smemObj.base, dstOffset);

    auto srcEncoding = srcTy.getEncoding();
    auto srcShape = srcTy.getShape();
    auto srcShapePerCTA = triton::gpu::getShapePerCTA(srcTy);
    unsigned numElems = triton::gpu::getTotalElemsPerThread(srcTy);
    // swizzling params as described in TritonGPUAttrDefs.td
    unsigned outVec = resSharedLayout.getVec();
    unsigned perPhase = resSharedLayout.getPerPhase();
    unsigned maxPhase = resSharedLayout.getMaxPhase();
    // Order
    auto inOrder = triton::gpu::getOrder(srcEncoding);
    auto outOrder = triton::gpu::getOrder(resSharedLayout);
<<<<<<< HEAD
    assert(maxPhase == 1 ||
           outVec * maxPhase <= srcShape[outOrder[0]] &&
               "Swizzling would generate out of bounds memory accesses");
=======
    assert(outVec * (maxPhase - 1) <= srcShape[outOrder[0]] &&
           "Swizzling would generate out of bounds memory accesses");
>>>>>>> 896ee611
    // Tensor indices held by the current thread, as LLVM values
    auto srcIndices = emitIndices(loc, rewriter, srcEncoding, srcTy, false);
    // Swizzling with leading offsets (e.g. Hopper GMMA)
    unsigned swizzlingByteWidth = 0;
    if (resSharedLayout.getHasLeadingOffset()) {
      if (perPhase == 4 && maxPhase == 2)
        swizzlingByteWidth = 32;
      else if (perPhase == 2 && maxPhase == 4)
        swizzlingByteWidth = 64;
      else if (perPhase == 1 && maxPhase == 8)
        swizzlingByteWidth = 128;
      else
        llvm::report_fatal_error("Unsupported shared layout.");
    }
    unsigned numElemsPerSwizzlingRow =
        swizzlingByteWidth * 8 / resElemTy.getIntOrFloatBitWidth();
    Value numElemsPerSwizzlingRowVal = i32_val(numElemsPerSwizzlingRow);
    unsigned leadingDimOffset =
        numElemsPerSwizzlingRow * srcShapePerCTA[outOrder[1]];
    Value leadingDimOffsetVal = i32_val(leadingDimOffset);
    // Return values
    DenseMap<unsigned, Value> ret;
    // cache for non-immediate offsets
    DenseMap<unsigned, Value> cacheCol, cacheRow;
    unsigned minVec = std::min(outVec, inVec);
    for (unsigned elemIdx = 0; elemIdx < numElems; elemIdx += minVec) {
      Value offset = i32_val(0);
      // Extract multi dimensional index for current element
      auto idx = srcIndices[elemIdx];
      Value idxCol = idx[outOrder[0]]; // contiguous dimension
      Value idxRow = idx[outOrder[1]]; // discontiguous dimension
      Value strideCol = srcStrides[outOrder[0]];
      Value strideRow = srcStrides[outOrder[1]];
      // compute phase = (row // perPhase) % maxPhase
      Value phase = urem(udiv(idxRow, i32_val(perPhase)), i32_val(maxPhase));
      // extract dynamic/static offset for immediate offsetting
      unsigned immedateOffCol = 0;
      unsigned immedateOffRow = 0;
      if (leadingDimOffset) {
        // hopper
        offset =
            mul(udiv(idxCol, numElemsPerSwizzlingRowVal), leadingDimOffsetVal);
        // Shrink by swizzling blocks
        idxCol = urem(idxCol, numElemsPerSwizzlingRowVal);
        strideRow = numElemsPerSwizzlingRowVal;
      } else {
        if (auto add = dyn_cast_or_null<LLVM::AddOp>(idxCol.getDefiningOp()))
          if (auto _cst = dyn_cast_or_null<LLVM::ConstantOp>(
                  add.getRhs().getDefiningOp())) {
            unsigned cst =
                _cst.getValue().cast<IntegerAttr>().getValue().getSExtValue();
            unsigned key = cst % (outVec * maxPhase);
            cacheCol.insert({key, idxCol});
            idxCol = cacheCol[key];
            immedateOffCol = cst / (outVec * maxPhase) * (outVec * maxPhase);
          }
        if (auto add = dyn_cast_or_null<LLVM::AddOp>(idxRow.getDefiningOp()))
          if (auto _cst = dyn_cast_or_null<LLVM::ConstantOp>(
                  add.getRhs().getDefiningOp())) {
            unsigned cst =
                _cst.getValue().cast<IntegerAttr>().getValue().getSExtValue();
            unsigned key = cst % (perPhase * maxPhase);
            cacheRow.insert({key, idxRow});
            idxRow = cacheRow[key];
            immedateOffRow =
                cst / (perPhase * maxPhase) * (perPhase * maxPhase);
          }
      }
      // row offset is simply row index
      Value rowOff = mul(idxRow, strideRow);
      // because swizzling happens at a granularity of outVec, we need to
      // decompose the offset into a swizzled factor and a non-swizzled
      // (ordered) factor: colOffSwizzled = ((col // outVec) ^ phase) * outVec
      // colOffOrdered = (col % outVec) // minVec * minVec
      Value colOffSwizzled = xor_(udiv(idxCol, i32_val(outVec)), phase);
      colOffSwizzled = mul(colOffSwizzled, i32_val(outVec));
      Value colOffOrdered = urem(idxCol, i32_val(outVec));
      colOffOrdered = udiv(colOffOrdered, i32_val(minVec));
      colOffOrdered = mul(colOffOrdered, i32_val(minVec));
      Value colOff = add(colOffSwizzled, colOffOrdered);
      // compute non-immediate offset
      offset = add(offset, add(rowOff, mul(colOff, strideCol)));
      Value currPtr = gep(dstPtrTy, dstPtrBase, offset);
      // compute immediate offset
      Value immedateOff =
          add(mul(i32_val(immedateOffRow), srcStrides[outOrder[1]]),
              i32_val(immedateOffCol));
      ret[elemIdx] = gep(dstPtrTy, currPtr, immedateOff);
    }
    return ret;
  }

  SmallVector<Value>
  loadSharedToDistributed(Value dst, ArrayRef<SmallVector<Value>> dstIndices,
                          Value src, SharedMemoryObject smemObj, Type elemTy,
                          Location loc,
                          ConversionPatternRewriter &rewriter) const {
    auto dstTy = dst.getType().cast<RankedTensorType>();
    auto dstShape = dstTy.getShape();
    assert(dstShape.size() == 2 &&
           "Unexpected rank of loadSharedToDistributed");
    auto srcTy = src.getType().cast<RankedTensorType>();
    auto dstDistributedLayout = dstTy.getEncoding();
    if (auto mmaLayout = dstDistributedLayout.dyn_cast<MmaEncodingAttr>()) {
      assert((!mmaLayout.isVolta()) &&
             "ConvertLayout Shared->MMAv1 is not supported yet");
    }
    auto srcSharedLayout =
        srcTy.getEncoding().cast<triton::gpu::SharedEncodingAttr>();
    auto srcElemTy = srcTy.getElementType();
    auto dstElemTy = dstTy.getElementType();
    auto inOrd = triton::gpu::getOrder(srcSharedLayout);
    auto outOrd = triton::gpu::getOrder(dstDistributedLayout);
    unsigned outVec = inOrd == outOrd
                          ? triton::gpu::getUniqueContigPerThread(
                                dstDistributedLayout, dstShape)[outOrd[0]]
                          : 1;
    unsigned inVec = srcSharedLayout.getVec();
    unsigned minVec = std::min(outVec, inVec);
    unsigned outElems = triton::gpu::getTotalElemsPerThread(dstTy);
    assert(outElems == dstIndices.size());

    DenseMap<unsigned, Value> sharedPtrs = getSwizzledSharedPtrs(
        loc, outVec, dstTy, srcSharedLayout, srcElemTy, smemObj, rewriter,
        smemObj.offsets, smemObj.strides);
    assert(outElems % minVec == 0 && "Unexpected number of elements");
    unsigned numVecs = outElems / minVec;
    auto wordTy = vec_ty(elemTy, minVec);
    SmallVector<Value> outVals(outElems);
    for (unsigned i = 0; i < numVecs; ++i) {
      Value smemAddr = sharedPtrs[i * minVec];
      smemAddr = bitcast(smemAddr, ptr_ty(wordTy, 3));
      Value valVec = load(smemAddr);
      for (unsigned v = 0; v < minVec; ++v) {
        Value currVal = extract_element(dstElemTy, valVec, i32_val(v));
        outVals[i * minVec + v] = currVal;
      }
    }
    return outVals;
  }

  void storeDistributedToShared(Value src, Value llSrc,
                                ArrayRef<Value> dstStrides,
                                ArrayRef<SmallVector<Value>> srcIndices,
                                Value dst, Value smemBase, Type elemTy,
                                Location loc,
                                ConversionPatternRewriter &rewriter) const {
    auto srcTy = src.getType().cast<RankedTensorType>();
    auto srcShape = srcTy.getShape();
    assert(srcShape.size() == 2 &&
           "Unexpected rank of storeDistributedToShared");
    auto dstTy = dst.getType().cast<RankedTensorType>();
    auto srcDistributedLayout = srcTy.getEncoding();
    if (auto mmaLayout = srcDistributedLayout.dyn_cast<MmaEncodingAttr>()) {
      assert((!mmaLayout.isVolta()) &&
             "ConvertLayout MMAv1->Shared is not supported yet");
    }
    auto dstSharedLayout =
        dstTy.getEncoding().cast<triton::gpu::SharedEncodingAttr>();
    auto dstElemTy = dstTy.getElementType();
    auto inOrd = triton::gpu::getOrder(srcDistributedLayout);
    auto outOrd = dstSharedLayout.getOrder();
    unsigned inVec = inOrd == outOrd
                         ? triton::gpu::getUniqueContigPerThread(
                               srcDistributedLayout, srcShape)[inOrd[0]]
                         : 1;
    unsigned outVec = dstSharedLayout.getVec();
    unsigned minVec = std::min(outVec, inVec);
    unsigned numElems = triton::gpu::getTotalElemsPerThread(srcTy);
    assert(numElems == srcIndices.size());
    auto inVals =
        getTypeConverter()->unpackLLElements(loc, llSrc, rewriter, srcTy);
    auto wordTy = vec_ty(elemTy, minVec);
    Value word;

    SmallVector<Value> srcStrides = {dstStrides[0], dstStrides[1]};
    SmallVector<Value> offsetVals = {i32_val(0), i32_val(0)};
    SharedMemoryObject smemObj(smemBase, srcStrides, offsetVals);

    DenseMap<unsigned, Value> sharedPtrs =
        getSwizzledSharedPtrs(loc, inVec, srcTy, dstSharedLayout, dstElemTy,
                              smemObj, rewriter, offsetVals, srcStrides);

    for (unsigned i = 0; i < numElems; ++i) {
      if (i % minVec == 0)
        word = undef(wordTy);
      word = insert_element(wordTy, word, inVals[i], i32_val(i % minVec));
      if (i % minVec == minVec - 1) {
        Value smemAddr = sharedPtrs[i / minVec * minVec];
        smemAddr = bitcast(smemAddr, ptr_ty(wordTy, 3));
        store(word, smemAddr);
      }
    }
  }

  // -----------------------------------------------------------------------
  // Utilities
  // -----------------------------------------------------------------------
  Value getMask(Type valueTy, ConversionPatternRewriter &rewriter,
                Location loc) const {
    auto tensorTy = valueTy.dyn_cast<RankedTensorType>();
    Value mask = int_val(1, 1);
    auto tid = tid_val();
    auto clusterCTAId = getClusterCTAId(rewriter, loc);
    if (tensorTy) {
      auto layout = tensorTy.getEncoding();
      auto shape = tensorTy.getShape();
      unsigned rank = shape.size();
      auto sizePerThread = triton::gpu::getSizePerThread(layout);
      auto threadsPerWarp = triton::gpu::getThreadsPerWarp(layout);
      auto warpsPerCTA = triton::gpu::getWarpsPerCTA(layout);
      auto order = triton::gpu::getOrder(layout);
      auto shapePerCTATile = triton::gpu::getShapePerCTATile(layout, shape);
      Value warpSize = i32_val(32);
      Value laneId = urem(tid, warpSize);
      Value warpId = udiv(tid, warpSize);
      SmallVector<Value> multiDimWarpId =
          delinearize(rewriter, loc, warpId, warpsPerCTA, order);
      SmallVector<Value> multiDimThreadId =
          delinearize(rewriter, loc, laneId, threadsPerWarp, order);
      for (unsigned dim = 0; dim < rank; ++dim) {
        // if there is no data replication across threads on this dimension
        if (shape[dim] >= shapePerCTATile[dim])
          continue;
        // Otherwise, we need to mask threads that will replicate data on this
        // dimension. Calculate the thread index on this dimension for the CTA
        Value threadDim =
            add(mul(multiDimWarpId[dim], i32_val(threadsPerWarp[dim])),
                multiDimThreadId[dim]);
        mask = and_(mask, icmp_slt(mul(threadDim, i32_val(sizePerThread[dim])),
                                   i32_val(shape[dim])));
      }
      // Do not write duplicated data when multicast is enabled
      if (triton::gpu::getNumCTAs(layout) > 1) {
        auto _0 = i32_val(0);
        auto CTAsPerCGA = triton::gpu::getCTAsPerCGA(layout);
        auto CTASplitNum = triton::gpu::getCTASplitNum(layout);
        auto CTAOrder = triton::gpu::getCTAOrder(layout);

        auto multiDimClusterCTAId =
            delinearize(rewriter, loc, clusterCTAId, CTAsPerCGA, CTAOrder);

        for (unsigned dim = 0; dim < rank; ++dim) {
          // Skip when multicast is not enabled in this dimension
          if (CTAsPerCGA[dim] == CTASplitNum[dim])
            continue;
          // This wrapping rule must be consistent with emitCTAOffsetForLayout
          unsigned splitNum = std::min<unsigned>(shape[dim], CTASplitNum[dim]);
          Value repId = udiv(multiDimClusterCTAId[dim], i32_val(splitNum));
          // Consider the example where CTAsPerCGA = [4] and CTASplitNum = [2]:
          //     CTA0 and CTA2 holds data of block0,
          //     CTA1 and CTA3 holds data of block1.
          // Only CTA0 and CTA1 are expected to write while CTA2 and CTA3 should
          // be masked. We add the following mask:
          //     multiDimClusterCTAId[dim] / splitNum == 0
          // Actually in all existing cases of multicast, splitNum is always 1.
          // The mask is equivalent to:
          //     multiDimClusterCTAId[dim] == 0
          mask = and_(mask, icmp_eq(repId, _0));
        }
      }
    } else {
      // If the tensor is not ranked, then it is a scalar and only thread 0 of
      // CTA0 can write
      mask = and_(mask, icmp_eq(clusterCTAId, i32_val(0)));
      mask = and_(mask, icmp_eq(tid, i32_val(0)));
    }
    return mask;
  }

  Value dot(ConversionPatternRewriter &rewriter, Location loc,
            ArrayRef<Value> offsets, ArrayRef<Value> strides) const {
    assert(offsets.size() == strides.size());
    Value ret = i32_val(0);
    for (auto [offset, stride] : llvm::zip(offsets, strides)) {
      ret = add(ret, mul(offset, stride));
    }
    return ret;
  }

  struct SmallVectorKeyInfo {
    static unsigned getHashValue(const SmallVector<unsigned> &key) {
      return llvm::hash_combine_range(key.begin(), key.end());
    }
    static bool isEqual(const SmallVector<unsigned> &lhs,
                        const SmallVector<unsigned> &rhs) {
      return lhs == rhs;
    }
    static SmallVector<unsigned> getEmptyKey() {
      return SmallVector<unsigned>();
    }
    static SmallVector<unsigned> getTombstoneKey() {
      return {std::numeric_limits<unsigned>::max()};
    }
  };

  // -----------------------------------------------------------------------
  // Get offsets / indices for any layout
  // -----------------------------------------------------------------------

  SmallVector<Value> emitCTAOffsetForLayout(Location loc,
                                            ConversionPatternRewriter &rewriter,
                                            Attribute layout,
                                            ArrayRef<int64_t> shape) const {
    unsigned rank = shape.size();
    SmallVector<unsigned> CTAsPerCGA = triton::gpu::getCTAsPerCGA(layout);
    SmallVector<unsigned> CTASplitNum = triton::gpu::getCTASplitNum(layout);
    SmallVector<unsigned> CTAOrder = triton::gpu::getCTAOrder(layout);
    SmallVector<int64_t> shapePerCTA =
        triton::gpu::getShapePerCTA(CTASplitNum, shape);

    // Delinearize clusterCTAId
    Value clusterCTAId = getClusterCTAId(rewriter, loc);
    SmallVector<Value> multiDimClusterCTAId =
        delinearize(rewriter, loc, clusterCTAId, CTAsPerCGA, CTAOrder);

    // CTA Wrapping
    for (unsigned i = 0; i < rank; ++i) {
      // This wrapping rule must be consistent with getShapePerCTA
      unsigned splitNum = std::min<unsigned>(shape[i], CTASplitNum[i]);
      multiDimClusterCTAId[i] =
          urem(multiDimClusterCTAId[i], i32_val(splitNum));
    }

    SmallVector<Value> CTAOffset(rank);
    for (unsigned i = 0; i < rank; ++i)
      CTAOffset[i] = mul(multiDimClusterCTAId[i], i32_val(shapePerCTA[i]));

    return CTAOffset;
  }

  SmallVector<Value> emitBaseIndexForLayout(Location loc,
                                            ConversionPatternRewriter &rewriter,
                                            Attribute layout,
                                            RankedTensorType type,
                                            bool withCTAOffset) const {
    auto shape = type.getShape();
    IndexCacheKeyT key{layout, type, withCTAOffset};
    auto cache = indexCacheInfo.baseIndexCache;
    auto insertPt = indexCacheInfo.indexInsertPoint;

    SmallVector<Value> baseIndex;
    if (cache && cache->count(key) > 0) {
      return cache->lookup(key);
    } else {
      ConversionPatternRewriter::InsertionGuard guard(rewriter);
      if (cache)
        restoreInsertionPointIfSet(insertPt, rewriter);
      SmallVector<Value> result;
      if (auto blockedLayout = layout.dyn_cast<BlockedEncodingAttr>()) {
        result = emitBaseIndexWithinCTAForBlockedLayout(loc, rewriter,
                                                        blockedLayout, type);
      } else if (auto mmaLayout = layout.dyn_cast<MmaEncodingAttr>()) {
        if (mmaLayout.isVolta())
          result = emitBaseIndexWithinCTAForMmaLayoutV1(loc, rewriter,
                                                        mmaLayout, type);
        if (mmaLayout.isAmpere() || mmaLayout.isHopper())
          result = emitBaseIndexWithinCTAForMmaLayoutV2V3(loc, rewriter,
                                                          mmaLayout, type);
      } else if (auto sliceLayout = layout.dyn_cast<SliceEncodingAttr>()) {
        auto parentLayout = sliceLayout.getParent();
        auto parentShape = sliceLayout.paddedShape(type.getShape());
        RankedTensorType parentTy = RankedTensorType::get(
            parentShape, type.getElementType(), parentLayout);
        result = emitBaseIndexForLayout(loc, rewriter, parentLayout, parentTy,
                                        withCTAOffset);
        result.erase(result.begin() + sliceLayout.getDim());
        // CTAOffset has been added in emitBaseIndexForLayout of parentLayout
        return result;
      } else {
        llvm_unreachable("unsupported emitBaseIndexForLayout");
      }
      if (withCTAOffset) {
        auto CTAOffset = emitCTAOffsetForLayout(loc, rewriter, layout, shape);
        assert(CTAOffset.size() == result.size() && "Rank mismatch");
        for (unsigned k = 0; k < result.size(); ++k)
          result[k] = add(result[k], CTAOffset[k]);
      }
      if (cache) {
        cache->insert(std::make_pair(key, result));
        *insertPt = rewriter.saveInsertionPoint();
      }
      return result;
    }
  }

  SmallVector<SmallVector<unsigned>>
  emitOffsetForLayout(Attribute layout, RankedTensorType type) const {
    if (auto blockedLayout = layout.dyn_cast<BlockedEncodingAttr>())
      return emitOffsetForBlockedLayout(blockedLayout, type);
    if (auto mmaLayout = layout.dyn_cast<MmaEncodingAttr>()) {
      if (mmaLayout.isVolta())
        return emitOffsetForMmaLayoutV1(mmaLayout, type);
      if (mmaLayout.isAmpere())
        return emitOffsetForMmaLayoutV2(mmaLayout, type);
      if (mmaLayout.isHopper())
        return emitOffsetForMmaLayoutV3(mmaLayout, type);
    }
    if (auto sliceLayout = layout.dyn_cast<SliceEncodingAttr>())
      return emitOffsetForSliceLayout(sliceLayout, type);
    llvm_unreachable("unsupported emitOffsetForLayout");
  }

  // -----------------------------------------------------------------------
  // Emit indices
  // -----------------------------------------------------------------------
  SmallVector<SmallVector<Value>>
  emitIndices(Location loc, ConversionPatternRewriter &b, Attribute layout,
              RankedTensorType type, bool withCTAOffset = true) const {
    IndexCacheKeyT key{layout, type, withCTAOffset};
    auto cache = indexCacheInfo.indexCache;
    auto insertPt = indexCacheInfo.indexInsertPoint;
    if (cache && cache->count(key) > 0) {
      return cache->lookup(key);
    } else {
      ConversionPatternRewriter::InsertionGuard guard(b);
      if (cache)
        restoreInsertionPointIfSet(insertPt, b);
      SmallVector<SmallVector<Value>> result;
      if (auto blocked = layout.dyn_cast<BlockedEncodingAttr>()) {
        result = emitIndicesForDistributedLayout(loc, b, blocked, type,
                                                 withCTAOffset);
      } else if (auto mma = layout.dyn_cast<MmaEncodingAttr>()) {
        result =
            emitIndicesForDistributedLayout(loc, b, mma, type, withCTAOffset);
      } else if (auto slice = layout.dyn_cast<SliceEncodingAttr>()) {
        result =
            emitIndicesForDistributedLayout(loc, b, slice, type, withCTAOffset);
      } else {
        llvm_unreachable(
            "emitIndices for layouts other than blocked & slice not "
            "implemented yet");
      }
      if (cache) {
        cache->insert(std::make_pair(key, result));
        *insertPt = b.saveInsertionPoint();
      }
      return result;
    }
  }

private:
  void restoreInsertionPointIfSet(OpBuilder::InsertPoint *insertPt,
                                  ConversionPatternRewriter &rewriter) const {
    if (insertPt->isSet()) {
      rewriter.restoreInsertionPoint(*insertPt);
    } else {
      auto func =
          rewriter.getInsertionPoint()->getParentOfType<LLVM::LLVMFuncOp>();
      rewriter.setInsertionPointToStart(&func.getBody().front());
    }
  }

  // -----------------------------------------------------------------------
  // Blocked layout indices
  // -----------------------------------------------------------------------

  // Get an index-base for each dimension for a \param blockedLayout.
  SmallVector<Value> emitBaseIndexWithinCTAForBlockedLayout(
      Location loc, ConversionPatternRewriter &rewriter,
      const BlockedEncodingAttr &blockedLayout, RankedTensorType type) const {
    auto shape = type.getShape();
    Value threadId = getThreadId(rewriter, loc);
    Value warpSize = i32_val(32);
    Value laneId = urem(threadId, warpSize);
    Value warpId = udiv(threadId, warpSize);
    auto sizePerThread = blockedLayout.getSizePerThread();
    auto threadsPerWarp = blockedLayout.getThreadsPerWarp();
    auto warpsPerCTA = blockedLayout.getWarpsPerCTA();
    auto order = blockedLayout.getOrder();
    auto shapePerCTA = triton::gpu::getShapePerCTA(blockedLayout, shape);
    unsigned rank = shape.size();

    // delinearize threadId to get the base index
    SmallVector<Value> multiDimWarpId =
        delinearize(rewriter, loc, warpId, warpsPerCTA, order);
    SmallVector<Value> multiDimThreadId =
        delinearize(rewriter, loc, laneId, threadsPerWarp, order);

    SmallVector<Value> multiDimBase(rank);
    for (unsigned k = 0; k < rank; ++k) {
      // Wrap around multiDimWarpId/multiDimThreadId in case
      // shapePerCTATile[k] > shapePerCTA[k]
      auto maxWarps =
          ceil<unsigned>(shapePerCTA[k], sizePerThread[k] * threadsPerWarp[k]);
      auto maxThreads = ceil<unsigned>(shapePerCTA[k], sizePerThread[k]);
      multiDimWarpId[k] = urem(multiDimWarpId[k], i32_val(maxWarps));
      multiDimThreadId[k] = urem(multiDimThreadId[k], i32_val(maxThreads));
      // multiDimBase[k] = (multiDimThreadId[k] +
      //                    multiDimWarpId[k] * threadsPerWarp[k]) *
      //                   sizePerThread[k];
      Value threadsPerWarpK = i32_val(threadsPerWarp[k]);
      Value sizePerThreadK = i32_val(sizePerThread[k]);
      multiDimBase[k] =
          mul(sizePerThreadK, add(multiDimThreadId[k],
                                  mul(multiDimWarpId[k], threadsPerWarpK)));
    }
    return multiDimBase;
  }

  SmallVector<SmallVector<unsigned>>
  emitOffsetForBlockedLayout(const BlockedEncodingAttr &blockedLayout,
                             RankedTensorType type) const {
    auto shape = type.getShape();
    auto sizePerThread = blockedLayout.getSizePerThread();
    auto threadsPerWarp = blockedLayout.getThreadsPerWarp();
    auto warpsPerCTA = blockedLayout.getWarpsPerCTA();
    auto order = blockedLayout.getOrder();
    auto shapePerCTATile = getShapePerCTATile(blockedLayout);
    auto shapePerCTA = triton::gpu::getShapePerCTA(blockedLayout, shape);

    unsigned rank = shape.size();
    SmallVector<unsigned> tilesPerDim(rank);
    for (unsigned k = 0; k < rank; ++k)
      tilesPerDim[k] = ceil<unsigned>(shapePerCTA[k], shapePerCTATile[k]);

    SmallVector<SmallVector<unsigned>> offset(rank);
    for (unsigned k = 0; k < rank; ++k) {
      // 1 CTA tile in minimum if shapePerCTA[k] is less than shapePerCTATile[k]
      for (unsigned blockOffset = 0; blockOffset < tilesPerDim[k];
           ++blockOffset)
        for (unsigned warpOffset = 0; warpOffset < warpsPerCTA[k]; ++warpOffset)
          for (unsigned threadOffset = 0; threadOffset < threadsPerWarp[k];
               ++threadOffset)
            for (unsigned elemOffset = 0; elemOffset < sizePerThread[k];
                 ++elemOffset)
              offset[k].push_back(blockOffset * sizePerThread[k] *
                                      threadsPerWarp[k] * warpsPerCTA[k] +
                                  warpOffset * sizePerThread[k] *
                                      threadsPerWarp[k] +
                                  threadOffset * sizePerThread[k] + elemOffset);
    }

    unsigned elemsPerThread = triton::gpu::getTotalElemsPerThread(type);
    unsigned totalSizePerThread = product<unsigned>(sizePerThread);
    SmallVector<SmallVector<unsigned>> reorderedOffset(elemsPerThread);
    for (unsigned n = 0; n < elemsPerThread; ++n) {
      unsigned linearNanoTileId = n / totalSizePerThread;
      unsigned linearNanoTileElemId = n % totalSizePerThread;
      SmallVector<unsigned> multiDimNanoTileId =
          getMultiDimIndex<unsigned>(linearNanoTileId, tilesPerDim, order);
      SmallVector<unsigned> multiDimNanoTileElemId = getMultiDimIndex<unsigned>(
          linearNanoTileElemId, sizePerThread, order);
      for (unsigned k = 0; k < rank; ++k) {
        unsigned reorderedMultiDimId =
            multiDimNanoTileId[k] *
                (sizePerThread[k] * threadsPerWarp[k] * warpsPerCTA[k]) +
            multiDimNanoTileElemId[k];
        reorderedOffset[n].push_back(offset[k][reorderedMultiDimId]);
      }
    }
    return reorderedOffset;
  }

  // -----------------------------------------------------------------------
  // Mma layout indices
  // -----------------------------------------------------------------------

  SmallVector<Value> emitBaseIndexWithinCTAForMmaLayoutV1(
      Location loc, ConversionPatternRewriter &rewriter,
      const MmaEncodingAttr &mmaLayout, RankedTensorType type) const {
    auto shape = type.getShape();
    auto wpt = mmaLayout.getWarpsPerCTA();
    static constexpr std::array<int, 3> fpw{{2, 2, 1}};
    auto [isARow, isBRow, isAVec4, isBVec4, _] =
        mmaLayout.decodeVoltaLayoutStates();

    Value thread = getThreadId(rewriter, loc);
    auto *ctx = thread.getContext();
    Value _1 = i32_val(1);
    Value _2 = i32_val(2);
    Value _4 = i32_val(4);
    Value _16 = i32_val(16);
    Value _32 = i32_val(32);
    Value _fpw0 = i32_val(fpw[0]);
    Value _fpw1 = i32_val(fpw[1]);

    // A info
    auto aEncoding = DotOperandEncodingAttr::get(ctx, 0, mmaLayout, 0);
    auto aRep = aEncoding.getMMAv1Rep();
    auto aSpw = aEncoding.getMMAv1ShapePerWarp();
    // B info
    auto bEncoding = DotOperandEncodingAttr::get(ctx, 1, mmaLayout, 0);
    auto bSpw = bEncoding.getMMAv1ShapePerWarp();
    auto bRep = bEncoding.getMMAv1Rep();

    SmallVector<int, 2> rep({aRep[0], bRep[1]});
    SmallVector<int, 2> spw({aSpw[0], bSpw[1]});
    SmallVector<unsigned, 2> shapePerCTA({spw[0] * wpt[0], spw[1] * wpt[1]});

    Value lane = urem(thread, _32);
    Value warp = udiv(thread, _32);

    Value warp0 = urem(warp, i32_val(wpt[0]));
    Value warp12 = udiv(warp, i32_val(wpt[0]));
    Value warp1 = urem(warp12, i32_val(wpt[1]));

    // warp offset
    Value offWarpM = mul(warp0, i32_val(spw[0]));
    Value offWarpN = mul(warp1, i32_val(spw[1]));
    // quad offset
    Value offQuadM = mul(udiv(and_(lane, _16), _4), _fpw0);
    Value offQuadN = mul(udiv(and_(lane, _16), _4), _fpw1);
    // pair offset
    Value offPairM = udiv(urem(lane, _16), _4);
    offPairM = urem(offPairM, _fpw0);
    offPairM = mul(offPairM, _4);
    Value offPairN = udiv(urem(lane, _16), _4);
    offPairN = udiv(offPairN, _fpw0);
    offPairN = urem(offPairN, _fpw1);
    offPairN = mul(offPairN, _4);
    offPairM = mul(offPairM, i32_val(rep[0] / 2));
    offQuadM = mul(offQuadM, i32_val(rep[0] / 2));
    offPairN = mul(offPairN, i32_val(rep[1] / 2));
    offQuadN = mul(offQuadN, i32_val(rep[1] / 2));
    // quad pair offset
    Value offLaneM = add(offPairM, offQuadM);
    Value offLaneN = add(offPairN, offQuadN);
    // a, b offset
    Value offsetAM = add(offWarpM, offLaneM);
    Value offsetBN = add(offWarpN, offLaneN);
    // m indices
    Value offsetCM = add(and_(lane, _1), offsetAM);
    // n indices
    Value offsetCN = add((and_(lane, _2)), (add(offWarpN, offPairN)));
    return {offsetCM, offsetCN};
  }

  SmallVector<SmallVector<unsigned>>
  emitOffsetForMmaLayoutV1(const MmaEncodingAttr &mmaLayout,
                           RankedTensorType type) const {
    auto shape = type.getShape();

    auto [isARow, isBRow, isAVec4, isBVec4, _] =
        mmaLayout.decodeVoltaLayoutStates();

    // TODO: seems like the apttern below to get `rep`/`spw` appears quite often
    // A info
    auto aEncoding =
        DotOperandEncodingAttr::get(type.getContext(), 0, mmaLayout, 0);
    auto aRep = aEncoding.getMMAv1Rep();
    auto aSpw = aEncoding.getMMAv1ShapePerWarp();
    // B info
    auto bEncoding =
        DotOperandEncodingAttr::get(type.getContext(), 1, mmaLayout, 0);
    auto bSpw = bEncoding.getMMAv1ShapePerWarp();
    auto bRep = bEncoding.getMMAv1Rep();

    auto wpt = mmaLayout.getWarpsPerCTA();
    static constexpr std::array<int, 3> fpw{{2, 2, 1}};
    SmallVector<int, 2> rep({aRep[0], bRep[1]});
    SmallVector<int, 2> spw({aSpw[0], bSpw[1]});
    SmallVector<unsigned, 2> shapePerCTA({spw[0] * wpt[0], spw[1] * wpt[1]});

    SmallVector<unsigned> idxM;
    for (unsigned m = 0; m < shape[0]; m += shapePerCTA[0])
      for (unsigned mm = 0; mm < rep[0]; ++mm)
        idxM.push_back(m + mm * 2);

    SmallVector<unsigned> idxN;
    for (int n = 0; n < shape[1]; n += shapePerCTA[1]) {
      for (int nn = 0; nn < rep[1]; ++nn) {
        idxN.push_back(n + nn / 2 * 4 + (nn % 2) * 2 * fpw[1] * rep[1]);
        idxN.push_back(n + nn / 2 * 4 + (nn % 2) * 2 * fpw[1] * rep[1] + 1);
      }
    }

    SmallVector<SmallVector<unsigned>> ret;
    for (unsigned x1 : idxN) {   // N
      for (unsigned x0 : idxM) { // M
        SmallVector<unsigned> idx(2);
        idx[0] = x0; // M
        idx[1] = x1; // N
        ret.push_back(std::move(idx));
      }
    }
    return ret;
  }

  SmallVector<SmallVector<unsigned>>
  emitOffsetForMmaLayoutV2(const MmaEncodingAttr &mmaLayout,
                           RankedTensorType type) const {
    auto shape = type.getShape();
    auto shapePerCTA = getShapePerCTA(mmaLayout, shape);
    SmallVector<SmallVector<unsigned>> ret;

    for (unsigned i = 0; i < shapePerCTA[0];
         i += getShapePerCTATile(mmaLayout)[0]) {
      for (unsigned j = 0; j < shapePerCTA[1];
           j += getShapePerCTATile(mmaLayout)[1]) {
        ret.push_back({i, j});
        ret.push_back({i, j + 1});
        ret.push_back({i + 8, j});
        ret.push_back({i + 8, j + 1});
      }
    }
    return ret;
  }

  SmallVector<Value> emitBaseIndexWithinCTAForMmaLayoutV2V3(
      Location loc, ConversionPatternRewriter &rewriter,
      const MmaEncodingAttr &mmaLayout, RankedTensorType type) const {
    auto shape = type.getShape();
    auto _warpsPerCTA = mmaLayout.getWarpsPerCTA();
    assert(_warpsPerCTA.size() == 2);
    auto order = triton::gpu::getOrder(mmaLayout);
    ArrayRef<unsigned int> instrShape = mmaLayout.getInstrShape();
    SmallVector<Value> warpsPerCTA = {i32_val(_warpsPerCTA[0]),
                                      i32_val(_warpsPerCTA[1])};
    auto shapePerCTA = getShapePerCTA(mmaLayout, shape);

    Value threadId = getThreadId(rewriter, loc);
    Value warpSize = i32_val(32);
    Value laneId = urem(threadId, warpSize);
    Value warpId = udiv(threadId, warpSize);

    uint32_t repM = (_warpsPerCTA[0] * instrShape[0]) / shapePerCTA[0];
    uint32_t repN = (_warpsPerCTA[1] * instrShape[1]) / shapePerCTA[1];

    uint32_t warpsM;
    if (repM > 1)
      warpsM = _warpsPerCTA[0] / repM;
    else
      warpsM = shape[0] / instrShape[0];

    uint32_t warpsN;
    if (repN > 1)
      warpsN = _warpsPerCTA[1] / repN;
    else
      warpsN = shape[1] / instrShape[1];

    SmallVector<Value> multiDimWarpId(2);
    if (mmaLayout.isHopper()) {
      // TODO[goostavz]: the tiling order from CTA->warp level is different for
      // MMAv2/3. This is a workaround since we don't explicitly have warpGrp
      // level in the layout definition, and the tiling order of warpGrp->warp
      // must be fixed to meet the HW's needs. We may need to consider to
      // explicitly define warpGrpPerCTA for MMAv3 layout.
      multiDimWarpId[0] = urem(warpId, warpsPerCTA[0]);
      multiDimWarpId[1] = urem(udiv(warpId, warpsPerCTA[0]), warpsPerCTA[1]);
    } else {
      multiDimWarpId = delinearize(rewriter, loc, warpId, _warpsPerCTA, order);
    }
    Value warpId0 = urem(multiDimWarpId[0], i32_val(warpsM));
    Value warpId1 = urem(multiDimWarpId[1], i32_val(warpsN));

    Value offWarp0 = mul(warpId0, i32_val(instrShape[0]));
    Value offWarp1 = mul(warpId1, i32_val(instrShape[1]));

    SmallVector<Value> multiDimBase(2);
    multiDimBase[0] = add(udiv(laneId, i32_val(4)), offWarp0);
    multiDimBase[1] = add(mul(i32_val(2), urem(laneId, i32_val(4))), offWarp1);
    return multiDimBase;
  }

  SmallVector<SmallVector<unsigned>>
  emitOffsetForMmaLayoutV3(const MmaEncodingAttr &mmaLayout,
                           RankedTensorType type) const {
    auto shape = type.getShape();
    auto shapePerCTA = getShapePerCTA(mmaLayout, shape);
    SmallVector<SmallVector<unsigned>> ret;
    ArrayRef<unsigned int> instrShape = mmaLayout.getInstrShape();

    for (unsigned i = 0; i < shapePerCTA[0];
         i += getShapePerCTATile(mmaLayout)[0]) {
      for (unsigned j = 0; j < shapePerCTA[1];
           j += getShapePerCTATile(mmaLayout)[1]) {
        for (unsigned k = 0; k < instrShape[1]; k += 8) {
          ret.push_back({i, j + k});
          ret.push_back({i, j + k + 1});
          ret.push_back({i + 8, j + k});
          ret.push_back({i + 8, j + k + 1});
        }
      }
    }
    return ret;
  }

  // Emit indices calculation within each ConversionPattern, and returns a
  // [elemsPerThread X rank] index matrix.
  SmallVector<SmallVector<Value>> emitIndicesForDistributedLayout(
      Location loc, ConversionPatternRewriter &rewriter, Attribute layout,
      RankedTensorType type, bool withCTAOffset) const {
    // step 1, delinearize threadId to get the base index
    auto multiDimBase =
        emitBaseIndexForLayout(loc, rewriter, layout, type, withCTAOffset);
    // step 2, get offset of each element
    auto offset = emitOffsetForLayout(layout, type);
    // step 3, add offset to base, and reorder the sequence
    // of indices to guarantee that elems in the same
    // sizePerThread are adjacent in order
    auto shape = type.getShape();
    unsigned rank = shape.size();
    unsigned elemsPerThread = offset.size();
    SmallVector<SmallVector<Value>> multiDimIdx(elemsPerThread,
                                                SmallVector<Value>(rank));
    for (unsigned n = 0; n < elemsPerThread; ++n)
      for (unsigned k = 0; k < rank; ++k)
        multiDimIdx[n][k] = add(multiDimBase[k], i32_val(offset[n][k]));
    return multiDimIdx;
  }

  SmallVector<SmallVector<unsigned>>
  emitOffsetForSliceLayout(const SliceEncodingAttr &sliceLayout,
                           RankedTensorType type) const {
    auto parentEncoding = sliceLayout.getParent();
    unsigned dim = sliceLayout.getDim();
    auto parentShape = sliceLayout.paddedShape(type.getShape());
    RankedTensorType parentTy = RankedTensorType::get(
        parentShape, type.getElementType(), parentEncoding);
    auto parentOffsets = emitOffsetForLayout(parentEncoding, parentTy);

    unsigned numOffsets = parentOffsets.size();
    SmallVector<SmallVector<unsigned>> resultOffsets;
    std::set<SmallVector<unsigned>> uniqueOffsets;

    for (unsigned i = 0; i < numOffsets; ++i) {
      SmallVector<unsigned> offsets = parentOffsets[i];
      offsets.erase(offsets.begin() + dim);
      if (uniqueOffsets.find(offsets) == uniqueOffsets.end()) {
        resultOffsets.push_back(offsets);
        uniqueOffsets.insert(offsets);
      }
    }
    return resultOffsets;
  }

protected:
  TritonGPUToLLVMTypeConverter *converter;
  ModuleAllocation *allocation;
  IndexCacheInfo indexCacheInfo;
  mlir::triton::gpu::TMAMetadataTy *tmaMetadata;
};

template <typename SourceOp>
class ConvertTritonGPUOpToLLVMPattern
    : public ConvertOpToLLVMPattern<SourceOp>,
      public ConvertTritonGPUOpToLLVMPatternBase {
public:
  using OpAdaptor = typename SourceOp::Adaptor;

  explicit ConvertTritonGPUOpToLLVMPattern(
      TritonGPUToLLVMTypeConverter &typeConverter, PatternBenefit benefit = 1)
      : ConvertOpToLLVMPattern<SourceOp>(typeConverter, benefit),
        ConvertTritonGPUOpToLLVMPatternBase(typeConverter) {}

  explicit ConvertTritonGPUOpToLLVMPattern(
      TritonGPUToLLVMTypeConverter &typeConverter, ModuleAllocation &allocation,
      PatternBenefit benefit = 1)
      : ConvertOpToLLVMPattern<SourceOp>(typeConverter, benefit),
        ConvertTritonGPUOpToLLVMPatternBase(typeConverter, allocation) {}

  explicit ConvertTritonGPUOpToLLVMPattern(
      TritonGPUToLLVMTypeConverter &typeConverter,
      IndexCacheInfo indexCacheInfo, PatternBenefit benefit = 1)
      : ConvertOpToLLVMPattern<SourceOp>(typeConverter, benefit),
        ConvertTritonGPUOpToLLVMPatternBase(typeConverter, indexCacheInfo) {}

  explicit ConvertTritonGPUOpToLLVMPattern(
      TritonGPUToLLVMTypeConverter &typeConverter, ModuleAllocation &allocation,
      IndexCacheInfo indexCacheInfo, PatternBenefit benefit = 1)
      : ConvertOpToLLVMPattern<SourceOp>(typeConverter, benefit),
        ConvertTritonGPUOpToLLVMPatternBase(typeConverter, allocation,
                                            indexCacheInfo) {}

  explicit ConvertTritonGPUOpToLLVMPattern(
      TritonGPUToLLVMTypeConverter &typeConverter, ModuleAllocation &allocation,
      mlir::triton::gpu::TMAMetadataTy *tmaMetadata, PatternBenefit benefit = 1)
      : ConvertOpToLLVMPattern<SourceOp>(typeConverter, benefit),
        ConvertTritonGPUOpToLLVMPatternBase(typeConverter, allocation,
                                            tmaMetadata) {}

protected:
  TritonGPUToLLVMTypeConverter *getTypeConverter() const {
    LLVMTypeConverter *ret =
        ((ConvertTritonGPUOpToLLVMPatternBase *)this)->getTypeConverter();
    return (TritonGPUToLLVMTypeConverter *)ret;
  }
};

#endif<|MERGE_RESOLUTION|>--- conflicted
+++ resolved
@@ -339,14 +339,9 @@
     // Order
     auto inOrder = triton::gpu::getOrder(srcEncoding);
     auto outOrder = triton::gpu::getOrder(resSharedLayout);
-<<<<<<< HEAD
     assert(maxPhase == 1 ||
            outVec * maxPhase <= srcShape[outOrder[0]] &&
                "Swizzling would generate out of bounds memory accesses");
-=======
-    assert(outVec * (maxPhase - 1) <= srcShape[outOrder[0]] &&
-           "Swizzling would generate out of bounds memory accesses");
->>>>>>> 896ee611
     // Tensor indices held by the current thread, as LLVM values
     auto srcIndices = emitIndices(loc, rewriter, srcEncoding, srcTy, false);
     // Swizzling with leading offsets (e.g. Hopper GMMA)
