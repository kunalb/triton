--- conflicted
+++ resolved
@@ -93,28 +93,6 @@
   // same
   if (isSingleValue(op->getOperand(0)))
     return false;
-<<<<<<< HEAD
-  auto ptr = op->getOperand(0);
-  // Case 2: We assume that `evict_last` loads/stores have high hit rate
-  if (auto load = dyn_cast<triton::LoadOp>(op))
-    if (load.getEvict() == triton::EvictionPolicy::EVICT_LAST)
-      return false;
-  if (auto store = dyn_cast<triton::StoreOp>(op))
-    if (store.getEvict() == triton::EvictionPolicy::EVICT_LAST)
-      return false;
-  if (auto tensorTy = ptr.getType().dyn_cast<RankedTensorType>()) {
-    auto encoding = tensorTy.getEncoding();
-    // Case 3: Different type conversion is expensive (e.g., mma <-> block)
-    if (encoding.getTypeID() != targetEncoding.getTypeID())
-      return true;
-    auto sizePerThread = triton::gpu::getSizePerThread(encoding);
-    auto targetSizePerThread = triton::gpu::getSizePerThread(targetEncoding);
-    auto order = triton::gpu::getOrder(encoding);
-    auto targetOrder = triton::gpu::getOrder(targetEncoding);
-    // Case 4: The targeEncoding may expose more vectorization opportunities
-    return sizePerThread[order[0]] >= targetSizePerThread[targetOrder[0]];
-  }
-=======
   // auto ptr = op->getOperand(0);
   //// Case 2: We assume that `evict_last` loads/stores have high hit rate
   // if (auto load = dyn_cast<triton::LoadOp>(op))
@@ -135,7 +113,6 @@
   //   // Case 4: The targeEncoding may expose more vectorization opportunities
   //   return sizePerThread[order[0]] >= targetSizePerThread[targetOrder[0]];
   // }
->>>>>>> 9626c8e9
   return true;
 }
 
